--- conflicted
+++ resolved
@@ -37,13 +37,8 @@
   "devDependencies": {
     "@types/chai": "4.1.3",
     "@types/harmony-proxy": "1.0.29",
-<<<<<<< HEAD
-    "@types/mocha": "5.2.0",
+    "@types/mocha": "5.2.1",
     "@types/sinon": "5.0.1",
-=======
-    "@types/mocha": "5.2.1",
-    "@types/sinon": "5.0.0",
->>>>>>> 327ea5a2
     "bluebird": "3.5.1",
     "browserify": "16.2.1",
     "chai": "4.1.2",
