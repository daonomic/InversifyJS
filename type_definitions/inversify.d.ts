// Type definitions for inversify 1.0.0
// Project: https://github.com/inversify/InversifyJS
// Definitions by: inversify <https://github.com/inversify>
// Definitions: https://github.com/borisyankov/DefinitelyTyped

<<<<<<< HEAD
declare module 'inversify' {

  interface TypeBindingInterface<TServiceType> {
    runtimeIdentifier : string;
    implementationType : { new(): TServiceType ;};
    cache : TServiceType;
    scope : number; // TypeBindingScopeEnum
  }

  interface KernelInterface {
    bind(typeBinding : TypeBindingInterface<any>) : void;
    unbind(runtimeIdentifier : string) : void;
    unbindAll() : void;
    resolve<TImplementationType>(runtimeIdentifier : string) : TImplementationType;
  }

  export enum TypeBindingScopeEnum {
      Transient = 0,
      Singleton = 1,
  }

  export class TypeBinding<TServiceType> implements TypeBindingInterface<TServiceType> {
      runtimeIdentifier: string;
      implementationType: {
          new (): TServiceType;
      };
      cache: TServiceType;
      scope: TypeBindingScopeEnum;
      constructor(runtimeIdentifier: string, implementationType: {
          new (...args: any[]): TServiceType;
      }, scopeType?: TypeBindingScopeEnum);
  }

  export class Kernel implements KernelInterface {
      private _bindings;
      bind(typeBinding: TypeBindingInterface<any>): void;
      unbind(runtimeIdentifier: string): void;
      unbindAll(): void;
      resolve<TImplementationType>(runtimeIdentifier: string): TImplementationType;
      private _validateBinding(typeBinding);
      private _getConstructorArguments(func);
      private _injectDependencies<TImplementationType>(func);
      private _construct<TImplementationType>(constr, args);
      constructor();
  }

  interface InjectableConstructorInterface {
      argumentTypes: Array<string>;
  }

  function Inject(typeIdentifier: string): (typeConstructor: InjectableConstructorInterface, propertyName: string, argumentIndex: number) => void;
=======
declare namespace inversify {
    interface TypeBindingInterface<TServiceType> {
        runtimeIdentifier: string;
        implementationType: { new (): TServiceType; };
        cache: TServiceType;
        scope: number; // TypeBindingScopeEnum
    }

    interface KernelInterface {
        bind(typeBinding: TypeBindingInterface<any>): void;
        unbind(runtimeIdentifier: string): void;
        unbindAll(): void;
        resolve<TImplementationType>(runtimeIdentifier: string): TImplementationType;
    }

    export enum TypeBindingScopeEnum {
        Transient = 0,
        Singleton = 1,
    }

    export class TypeBinding<TServiceType> implements TypeBindingInterface<TServiceType> {
        runtimeIdentifier: string;
        implementationType: {
            new (): TServiceType;
        };
        cache: TServiceType;
        scope: TypeBindingScopeEnum;
        constructor(runtimeIdentifier: string, implementationType: {
            new (...args: any[]): TServiceType;
        }, scopeType?: TypeBindingScopeEnum);
    }

    export class Kernel implements KernelInterface {
        private _bindings;
        bind(typeBinding: TypeBindingInterface<any>): void;
        unbind(runtimeIdentifier: string): void;
        unbindAll(): void;
        resolve<TImplementationType>(runtimeIdentifier: string): TImplementationType;
        private _validateBinding(typeBinding);
        private _getConstructorArguments(func);
        private _injectDependencies<TImplementationType>(func);
        private _construct<TImplementationType>(constr, args);
        constructor();
    }
>>>>>>> e09abce4
}<|MERGE_RESOLUTION|>--- conflicted
+++ resolved
@@ -3,8 +3,7 @@
 // Definitions by: inversify <https://github.com/inversify>
 // Definitions: https://github.com/borisyankov/DefinitelyTyped
 
-<<<<<<< HEAD
-declare module 'inversify' {
+declare namespace __inversify {
 
   interface TypeBindingInterface<TServiceType> {
     runtimeIdentifier : string;
@@ -55,50 +54,8 @@
   }
 
   function Inject(typeIdentifier: string): (typeConstructor: InjectableConstructorInterface, propertyName: string, argumentIndex: number) => void;
-=======
-declare namespace inversify {
-    interface TypeBindingInterface<TServiceType> {
-        runtimeIdentifier: string;
-        implementationType: { new (): TServiceType; };
-        cache: TServiceType;
-        scope: number; // TypeBindingScopeEnum
-    }
+}
 
-    interface KernelInterface {
-        bind(typeBinding: TypeBindingInterface<any>): void;
-        unbind(runtimeIdentifier: string): void;
-        unbindAll(): void;
-        resolve<TImplementationType>(runtimeIdentifier: string): TImplementationType;
-    }
-
-    export enum TypeBindingScopeEnum {
-        Transient = 0,
-        Singleton = 1,
-    }
-
-    export class TypeBinding<TServiceType> implements TypeBindingInterface<TServiceType> {
-        runtimeIdentifier: string;
-        implementationType: {
-            new (): TServiceType;
-        };
-        cache: TServiceType;
-        scope: TypeBindingScopeEnum;
-        constructor(runtimeIdentifier: string, implementationType: {
-            new (...args: any[]): TServiceType;
-        }, scopeType?: TypeBindingScopeEnum);
-    }
-
-    export class Kernel implements KernelInterface {
-        private _bindings;
-        bind(typeBinding: TypeBindingInterface<any>): void;
-        unbind(runtimeIdentifier: string): void;
-        unbindAll(): void;
-        resolve<TImplementationType>(runtimeIdentifier: string): TImplementationType;
-        private _validateBinding(typeBinding);
-        private _getConstructorArguments(func);
-        private _injectDependencies<TImplementationType>(func);
-        private _construct<TImplementationType>(constr, args);
-        constructor();
-    }
->>>>>>> e09abce4
+declare module "inversify" {
+    export = __inversify;
 }